
from typing import Any, Dict

import gpytorch
import gpytorch.constraints
import numpy as np
import pyro
import pyro.distributions as dist
from pyro.infer import SVI, Trace_ELBO
from pyro import poutine
from sklearn.linear_model import Ridge
from sklearn.pipeline import make_pipeline
from sklearn.preprocessing import PolynomialFeatures, SplineTransformer
import torch
from torch import Tensor
import tqdm

def get_predict_probs(true_cat, confusion_profile):
    predict_sum = sum(v for k, v in confusion_profile[true_cat].items())
    predict_probs = torch.tensor([
        confusion_profile[true_cat]["predicted_against"] / predict_sum,
        confusion_profile[true_cat]["predicted_neutral"] / predict_sum,
        confusion_profile[true_cat]["predicted_favor"] / predict_sum,
    ])
    return predict_probs

def get_true_probs(predicted_cat, confusion_profile):
    true_sum = sum(v[predicted_cat] for k, v in confusion_profile.items())
    true_probs = torch.tensor([
        confusion_profile["true_against"][predicted_cat] / true_sum,
        confusion_profile["true_neutral"][predicted_cat] / true_sum,
        confusion_profile["true_favor"][predicted_cat] / true_sum,
    ])
    return true_probs

def get_predictor_confusion_probs(all_classifier_profiles):
    predictor_confusion_probs = {}
    for stance in all_classifier_profiles:
        
        predict_probs = torch.zeros(len(all_classifier_profiles[stance]), 3, 3)
        true_probs = torch.zeros(len(all_classifier_profiles[stance]), 3, 3)

        assert len(all_classifier_profiles[stance]) == max(all_classifier_profiles[stance].keys()) + 1
        for predictor_id in all_classifier_profiles[stance]:
            classifier_profile = all_classifier_profiles[stance][predictor_id]

            try:
                confusion_profile = {
                    "true_favor": classifier_profile["true_favor"],
                    "true_against": classifier_profile["true_against"],
                    "true_neutral": classifier_profile["true_neutral"],
                }
            except KeyError:
                continue

            for true_idx, true_cat in enumerate(["true_against", "true_neutral", "true_favor"]):
                try:
                    predict_probs[predictor_id, true_idx, :] = get_predict_probs(true_cat, confusion_profile)
                except ZeroDivisionError:
                    predict_probs[predictor_id, true_idx, :] = torch.tensor([1/3, 1/3, 1/3])

            for predicted_idx, predicted_cat in enumerate(["predicted_against", "predicted_neutral", "predicted_favor"]):
                try:
                    true_probs[predictor_id, predicted_idx, :] = get_true_probs(predicted_cat, confusion_profile)
                except ZeroDivisionError:
                    true_probs[predictor_id, predicted_idx, :] = torch.tensor([1/3, 1/3, 1/3])

        predictor_confusion_probs[stance] = {
            'predict_probs': predict_probs,
            'true_probs': true_probs,
        }
    return predictor_confusion_probs

class StanceEstimation:
    def __init__(self, all_classifier_profiles):
        self.predictor_confusion_probs = get_predictor_confusion_probs(all_classifier_profiles)
        
    def set_stance(self, stance):
        self.stance = stance

    def model(self, opinion_sequences, predictor_ids, mask, prior=False):
        
        with pyro.plate("batched_data", opinion_sequences.shape[0], dim=-2):
            if prior:
                user_stance_loc = pyro.param("user_stance_loc", torch.tensor(0.0).unsqueeze(0).tile((opinion_sequences.shape[0],1)).to(mask.device), constraint=dist.constraints.interval(-1, 1))
                user_stance_loc_var = pyro.param("user_stance_loc_var", torch.tensor(0.1).unsqueeze(0).tile((opinion_sequences.shape[0],1)).to(mask.device), constraint=dist.constraints.positive)
                user_stance = pyro.sample("user_stance", dist.Normal(user_stance_loc, user_stance_loc_var))
                user_stance_var = pyro.sample(
                    "user_stance_var", 
                    dist.LogNormal(
                        torch.full(((opinion_sequences.shape[0], 1)), 0.1).to(mask.device), 
                        torch.full(((opinion_sequences.shape[0], 1)), 0.2).to(mask.device)
                    )
                )
                
            else:
                user_stance_var = pyro.param("user_stance_var", torch.tensor(0.1).unsqueeze(0).tile((opinion_sequences.shape[0],1)), constraint=dist.constraints.positive)
                # # sample stance from the uniform prior
                user_stance = pyro.param("user_stance", torch.tensor(0.0).unsqueeze(0).tile((opinion_sequences.shape[0],1)), constraint=dist.constraints.interval(-1, 1))

            # loop over the observed data
            with pyro.plate("observed_data", opinion_sequences.shape[1], dim=-1):
                with poutine.mask(mask=mask):
                    # User creates comments with latent stance
                    # Standard deviation should be half the distance between categories
                    # comment_var = (1/2) ** 2
                    
                    comment_stances = pyro.sample("latent_comment_stance", dist.Normal(user_stance, user_stance_var).expand(opinion_sequences.shape))

                    # Quantize comment stance into 3 categories
                    comment_stance_cats = torch.zeros_like(comment_stances, dtype=torch.int).to(opinion_sequences.device)
                    comment_stance_cats[comment_stances > 1/2] = 2
                    comment_stance_cats[comment_stances < -1/2] = 0
                    comment_stance_cats[(comment_stances >= -1/2) & (comment_stances <= 1/2)] = 1

                    # Get prediction probabilities based on the confusion matrix
                    # Assume self.predictor_confusion_probs is properly vectorized to handle batched inputs
                    predict_probs = self.predictor_confusion_probs[self.stance]['predict_probs'][predictor_ids, comment_stance_cats, :]

                    pyro.sample("predicted_comment_stance", dist.Categorical(probs=predict_probs), obs=opinion_sequences)

    def guide(self, opinion_sequences, predictor_ids, mask, prior=False):
        # comment_stance_var_loc = pyro.param("comment_stance_var_loc", torch.tensor(0.1))
        # comment_stance_var_scale = pyro.param("comment_stance_var_scale", torch.tensor(1.0), constraint=dist.constraints.positive)
        # comment_stance_var = pyro.sample("comment_stance_var", dist.LogNormal(comment_stance_var_loc, comment_stance_var_scale), infer={'is_auxiliary': True})
        # # sample stance from the uniform prior
        
        # loop over the observed data
        with pyro.plate("batched_data", opinion_sequences.shape[0], dim=-2):
            if prior:
                user_stance_q = pyro.param("user_stance_loc_q", torch.tensor(0.0).unsqueeze(0).tile((opinion_sequences.shape[0],1)).to(mask.device), constraint=dist.constraints.interval(-1, 1))
                user_stance_var_q = pyro.param("user_stance_var_q", torch.tensor(0.001).unsqueeze(0).tile((opinion_sequences.shape[0],1)).to(mask.device), constraint=dist.constraints.positive)
                user_stance = pyro.sample("user_stance", dist.Delta(user_stance_q))
                user_stance_var = pyro.sample("user_stance_var", dist.Delta(user_stance_var_q))
            with pyro.plate("observed_data", opinion_sequences.shape[1], dim=-1):
                with poutine.mask(mask=mask):

                    # Get true probabilities from the confusion matrix
                    true_probs = self.predictor_confusion_probs[self.stance]['true_probs'][predictor_ids, opinion_sequences, :]

                    # Sample latent comment stance categories
                    comment_stance_cats = pyro.sample("latent_comment_stance_category", dist.Categorical(probs=true_probs), infer={'is_auxiliary': True})

                    # Determine latent locations based on categories
                    latent_locs = torch.zeros_like(comment_stance_cats, dtype=torch.float).to(opinion_sequences.device)
                    latent_locs[comment_stance_cats == 1] = 0
                    latent_locs[comment_stance_cats == 2] = 1
                    latent_locs[comment_stance_cats == 0] = -1

                    # Sample latent comment stances
                    # comment_stances = pyro.sample("latent_comment_stance", dist.Normal(latent_locs, comment_var))
                    comment_stances = pyro.sample("latent_comment_stance", dist.Delta(latent_locs))

    def beta_model(self, opinion_sequences, predictor_ids, mask, prior=False):
        with pyro.plate("batched_data", opinion_sequences.shape[0], dim=-2):
            if prior:
                alpha = pyro.sample("alpha", dist.LogNormal(torch.full(((opinion_sequences.shape[0], 1)), 2.0), torch.full(((opinion_sequences.shape[0], 1)), 0.2)))
                beta = pyro.sample("beta", dist.LogNormal(torch.full(((opinion_sequences.shape[0], 1)), 2.0), torch.full(((opinion_sequences.shape[0], 1)), 0.2)))
            else:
                alpha = pyro.param("alpha", torch.tensor(10.0).unsqueeze(0).tile((opinion_sequences.shape[0],1)), constraint=dist.constraints.positive)
                beta = pyro.param("beta", torch.tensor(10.0).unsqueeze(0).tile((opinion_sequences.shape[0],1)), constraint=dist.constraints.positive)

            # loop over the observed data
            with pyro.plate("observed_data", opinion_sequences.shape[1], dim=-1):
                with poutine.mask(mask=mask):
                    # User creates comments with latent stance
                    # Standard deviation should be half the distance between categories
                    # comment_var = (1/2) ** 2
                    comment_stances = pyro.sample("latent_comment_stance", dist.Beta(alpha, beta).expand(opinion_sequences.shape))

                    # Quantize comment stance into 3 categories
                    comment_stance_cats = torch.zeros_like(comment_stances, dtype=torch.int)
                    comment_stance_cats[comment_stances > 2/3] = 2
                    comment_stance_cats[comment_stances < 1/3] = 0
                    comment_stance_cats[(comment_stances >= 1/3) & (comment_stances <= 2/3)] = 1

                    # Get prediction probabilities based on the confusion matrix
                    # Assume self.predictor_confusion_probs is properly vectorized to handle batched inputs
                    predict_probs = self.predictor_confusion_probs[self.stance]['predict_probs'][predictor_ids, comment_stance_cats, :]

                    pyro.sample("predicted_comment_stance", dist.Categorical(probs=predict_probs), obs=opinion_sequences)

    def beta_guide(self, opinion_sequences, predictor_ids, mask, prior=False):
        # loop over the observed data
        # comment_var = pyro.param("comment_var", torch.tensor(0.1).unsqueeze(0).tile((opinion_sequences.shape[0],1)), constraint=dist.constraints.interval(0, 0.5**2))

        with pyro.plate("batched_data", opinion_sequences.shape[0], dim=-2):
            if prior:
                alpha_d = pyro.param("alpha_d", torch.tensor(10.0).unsqueeze(0).tile((opinion_sequences.shape[0],1)), constraint=dist.constraints.positive)
                beta_d = pyro.param("beta_d", torch.tensor(10.0).unsqueeze(0).tile((opinion_sequences.shape[0],1)), constraint=dist.constraints.positive)
                alpha = pyro.sample("alpha", dist.Delta(alpha_d))
                beta = pyro.sample("beta", dist.Delta(beta_d))
            # Standard deviation should be half the distance between categories
            with pyro.plate("observed_data", opinion_sequences.shape[1], dim=-1):
                with poutine.mask(mask=mask):
                    # Get true probabilities from the confusion matrix
                    true_probs = self.predictor_confusion_probs[self.stance]['true_probs'][predictor_ids, opinion_sequences, :]

                    # Sample latent comment stance categories
                    comment_stance_cats = pyro.sample("latent_comment_stance_category", dist.Categorical(probs=true_probs), infer={'is_auxiliary': True})

                    # Determine latent locations based on categories
                    latent_locs = torch.zeros_like(comment_stance_cats, dtype=torch.float)
                    latent_locs[comment_stance_cats == 1] = 0.5
                    latent_locs[comment_stance_cats == 2] = 1
                    latent_locs[comment_stance_cats == 0] = 0

                    # map to support of beta
                    latent_locs = torch.clamp(latent_locs, 1e-6, 1 - 1e-6)
                    # comment_var = torch.min(comment_var, latent_locs * (1 - latent_locs))
                    # alpha = torch.maximum((((1 - latent_locs) / comment_var) - (1 / latent_locs)) * (latent_locs ** 2), torch.tensor(1e-6))
                    # beta = torch.maximum(alpha * ((1 / latent_locs) - 1), torch.tensor(1e-6))

                    # Sample latent comment stances
                    comment_stances = pyro.sample("latent_comment_stance", dist.Delta(latent_locs))
                    # comment_stances = pyro.sample("latent_comment_stance", dist.Beta(alpha, beta))


    def categorical_model(self, opinion_sequences, predictor_ids, mask):
        with pyro.plate("batched_data", opinion_sequences.shape[0], dim=-2):
            user_stance = pyro.param("user_stance", torch.tensor([1/3, 1/3, 1/3]).unsqueeze(0).tile((opinion_sequences.shape[0],1)), constraint=dist.constraints.simplex)
            # loop over the observed data
            with pyro.plate("observed_data_sequence", opinion_sequences.shape[1], dim=-1):
                with poutine.mask(mask=mask):
                    # User creates comments with latent stance
                    # Standard deviation should be half the distance between categories
                    # comment_var = (1/2) ** 2
                    comment_stance_cats = pyro.sample(
                        "latent_comment_stance", 
                        dist.Categorical(probs=user_stance.unsqueeze(1)).expand(opinion_sequences.shape)
                    )

                    # Get prediction probabilities based on the confusion matrix
                    # Assume self.predictor_confusion_probs is properly vectorized to handle batched inputs
                    predict_probs = self.predictor_confusion_probs[self.stance]['predict_probs'][predictor_ids, comment_stance_cats, :]

                    pyro.sample("predicted_comment_stance", dist.Categorical(probs=predict_probs), obs=opinion_sequences)


    def categorical_guide(self, opinion_sequences, predictor_ids, mask):
        with pyro.plate("batched_data", opinion_sequences.shape[0], dim=-2):
            # loop over the observed data
            with pyro.plate("observed_data_sequence", opinion_sequences.shape[1], dim=-1):
                with poutine.mask(mask=mask):

                    # Get true probabilities from the confusion matrix
                    true_probs = self.predictor_confusion_probs[self.stance]['true_probs'][predictor_ids, opinion_sequences, :]

                    # Sample latent comment stance categories
                    comment_stance_cats = pyro.sample("latent_comment_stance", dist.Categorical(probs=true_probs))


def get_inferred_categorical(dataset, opinion_sequences, all_classifier_indices):
    estimator = StanceEstimation(dataset.all_classifier_profiles)

    user_stances = np.zeros((opinion_sequences.shape[0], len(dataset.stance_columns), 3))

    # setup the optimizer
    num_steps = 1000
    optim = _get_optimizer(num_steps)
    # for user_idx in range(opinion_sequences.shape[0]):
    for stance_idx, stance_column in enumerate(dataset.stance_columns):

        op_seqs, lengths, all_predictor_ids, max_length = _get_op_seqs(opinion_sequences, stance_idx, all_classifier_indices)
        if max_length == 0:
            continue

        stance_opinion_sequences, classifier_indices, mask = _get_op_seq_with_mask(opinion_sequences, max_length, op_seqs, lengths, all_predictor_ids)

        if stance_column not in estimator.predictor_confusion_probs or len(estimator.predictor_confusion_probs[stance_column]) == 0:
            continue
        estimator.set_stance(stance_column)
        stance_opinion_sequences, classifier_indices, mask = _data_to_torch_device(stance_opinion_sequences, classifier_indices, mask)

        prior = False
        _train_model(estimator.categorical_model, estimator.categorical_guide, optim, stance_opinion_sequences, classifier_indices, mask, prior, num_steps)

        # grab the learned variational parameters
        user_stance = pyro.param("user_stance").detach().numpy()
        user_stances[:, stance_idx] = user_stance

    return user_stances

def get_inferred_beta(dataset, opinion_sequences, all_classifier_indices):
    estimator = StanceEstimation(dataset.all_classifier_profiles)

    user_stances = np.zeros((opinion_sequences.shape[0], len(dataset.stance_columns), 2))

    # setup the optimizer
    num_steps = 1000
    optim = _get_optimizer(num_steps)
    for stance_idx, stance_column in enumerate(dataset.stance_columns):

        op_seqs, lengths, all_predictor_ids, max_length = _get_op_seqs(opinion_sequences, stance_idx, all_classifier_indices)
        if max_length == 0:
            continue

        stance_opinion_sequences, classifier_indices, mask = _get_op_seq_with_mask(opinion_sequences, max_length, op_seqs, lengths, all_predictor_ids)

        if stance_column not in estimator.predictor_confusion_probs or len(estimator.predictor_confusion_probs[stance_column]) == 0:
            continue
        estimator.set_stance(stance_column)
        stance_opinion_sequences, classifier_indices, mask = _data_to_torch_device(stance_opinion_sequences, classifier_indices, mask)

        prior = True
        _train_model(estimator.beta_model, estimator.beta_guide, optim, stance_opinion_sequences, classifier_indices, mask, prior, num_steps)

        # grab the learned variational parameters
        if prior:
            user_stances[:, stance_idx, 0] = pyro.param("alpha_d").detach().numpy().squeeze(-1)
            user_stances[:, stance_idx, 1] = pyro.param("beta_d").detach().numpy().squeeze(-1)
        else:
            user_stances[:, stance_idx, 0] = pyro.param("alpha").detach().numpy().squeeze(-1)
            user_stances[:, stance_idx, 1] = pyro.param("beta").detach().numpy().squeeze(-1)
        # set parameters to nan where no data was available
        user_stances[lengths == 0, stance_idx, 0] = np.nan
        user_stances[lengths == 0, stance_idx, 1] = np.nan

    return user_stances

def _get_optimizer(num_steps):
    
    gamma = 0.1  # final learning rate will be gamma * initial_lr
    initial_lr = 0.01
    lrd = gamma ** (1 / num_steps)
    optim = pyro.optim.ClippedAdam({'lr': initial_lr, 'lrd': lrd})
    return optim

def _train_model(model_func, guide_func, optim, stance_opinion_sequences, classifier_indices, mask, prior, num_steps):
    pyro.clear_param_store()
    # do gradient steps
    svi = SVI(model_func, guide_func, optim, loss=Trace_ELBO())
    losses = []
    for step in range(num_steps):
        loss = svi.step(stance_opinion_sequences, classifier_indices, mask, prior=prior)
        losses.append(loss)

def _get_op_seqs(opinion_sequences, stance_idx, all_classifier_indices):
    op_seqs = []
    lengths = []
    all_predictor_ids = []
    for user_idx in range(opinion_sequences.shape[0]):
        seq = []
        length = 0
        predictor_ids = []
        for i in range(opinion_sequences.shape[1]):
            if not np.isnan(opinion_sequences[user_idx, i, stance_idx]):
                seq.append(opinion_sequences[user_idx, i, stance_idx])
                length += 1
                predictor_ids.append(all_classifier_indices[user_idx, i].astype(int))

        op_seqs.append(np.array(seq))
        lengths.append(length)
        all_predictor_ids.append(np.array(predictor_ids))

    max_length = max(lengths)

    return op_seqs, lengths, all_predictor_ids, max_length

def _get_op_seq_with_mask(opinion_sequences, max_length, op_seqs, lengths, all_predictor_ids):
    stance_opinion_sequences = np.zeros((opinion_sequences.shape[0], max_length))
    classifier_indices = np.zeros((opinion_sequences.shape[0], max_length))
    mask = np.zeros((opinion_sequences.shape[0], max_length))
    for i in range(opinion_sequences.shape[0]):
        stance_opinion_sequences[i, :lengths[i]] = op_seqs[i]
        classifier_indices[i, :lengths[i]] = all_predictor_ids[i]
        mask[i, :lengths[i]] = 1

    return stance_opinion_sequences, classifier_indices, mask

def _data_to_torch_device(stance_opinion_sequences, classifier_indices, device):
    stance_opinion_sequences = torch.tensor(stance_opinion_sequences).int() + 1
    classifier_indices = torch.tensor(classifier_indices).int()
    mask = torch.tensor(mask).bool()

    stance_opinion_sequences = stance_opinion_sequences.to(device)
    classifier_indices = classifier_indices.to(device)
    mask = mask.to(device)

    return stance_opinion_sequences, classifier_indices, mask

def get_inferred_normal(dataset, opinion_sequences, all_classifier_indices):
    estimator = StanceEstimation(dataset.all_classifier_profiles)

    user_stances = np.zeros((opinion_sequences.shape[0], len(dataset.stance_columns)))
    user_stance_vars = np.zeros((opinion_sequences.shape[0], len(dataset.stance_columns)))

    # setup the optimizer
    num_steps = 1000
    optim = _get_optimizer(num_steps)
    if opinion_sequences.shape[0] > 1000:
        device = torch.device("cpu") # currently too big for GPU
    else:
        device = torch.device("cuda" if torch.cuda.is_available() else "cpu")
    for stance_idx, stance_column in enumerate(dataset.stance_columns):

        op_seqs, lengths, all_predictor_ids, max_length = _get_op_seqs(opinion_sequences, stance_idx, all_classifier_indices)
        if max_length == 0:
            continue

        stance_opinion_sequences, classifier_indices, mask = _get_op_seq_with_mask(opinion_sequences, max_length, op_seqs, lengths, all_predictor_ids)
        
        if stance_column not in estimator.predictor_confusion_probs or len(estimator.predictor_confusion_probs[stance_column]) == 0:
            continue
        estimator.set_stance(stance_column)
        stance_opinion_sequences, classifier_indices, mask = _data_to_torch_device(stance_opinion_sequences, classifier_indices, mask)

        estimator.predictor_confusion_probs[stance_column]['predict_probs'] = estimator.predictor_confusion_probs[stance_column]['predict_probs'].to(device)
        estimator.predictor_confusion_probs[stance_column]['true_probs'] = estimator.predictor_confusion_probs[stance_column]['true_probs'].to(device)

        prior = True
        _train_model(estimator.model, estimator.guide, optim, stance_opinion_sequences, classifier_indices, mask, prior, num_steps)

        # grab the learned variational parameters
        if prior:
            user_stances[:, stance_idx] = pyro.param("user_stance_loc_q").cpu().detach().numpy().squeeze(-1)
            user_stance_vars[:, stance_idx] = pyro.param("user_stance_var_q").cpu().detach().numpy().squeeze(-1)
        else:
            user_stances[:, stance_idx] = pyro.param("user_stance").detach().numpy().squeeze(-1)
            user_stance_vars[:, stance_idx, 1] = pyro.param("user_stance_var").detach().numpy().squeeze(-1)
        # set parameters to nan where no data was available
        user_stances[lengths == 0, stance_idx, 0] = np.nan
        user_stance_vars[lengths == 0, stance_idx, 1] = np.nan

    return user_stances, user_stance_vars


# We will use the simplest form of GP model, exact inference
class ExactGPModel(gpytorch.models.ExactGP):
    def __init__(self, train_x, train_y, likelihood, lengthscale_loc=1.0, lengthscale_scale=0.5):
        super().__init__(train_x, train_y, likelihood)
        # self.mean_module = gpytorch.means.LinearMean(input_size=1)
        self.mean_module = gpytorch.means.ConstantMean()
        # TODO set reasonable normal priors
        lengthscale_prior = gpytorch.priors.NormalPrior(lengthscale_loc, lengthscale_scale)
        # TODO figure out which kernel to feed the prior to
        self.covar_module = gpytorch.kernels.ScaleKernel(
            gpytorch.kernels.RBFKernel(lengthscale_prior=lengthscale_prior)
        )

    def forward(self, x):
        mean_x = self.mean_module(x)
        covar_x = self.covar_module(x)
        return gpytorch.distributions.MultivariateNormal(mean_x, covar_x)
    
def get_gp_model(train_x, train_y, lengthscale_loc=1.0, lengthscale_scale=0.5):
    likelihood = gpytorch.likelihoods.GaussianLikelihood()
    model = ExactGPModel(train_x, train_y, likelihood, lengthscale_loc=lengthscale_loc, lengthscale_scale=lengthscale_scale)
    return model, likelihood


class DirichletGPModel(gpytorch.models.ExactGP):
    def __init__(self, train_x, train_y, likelihood, num_classes, lengthscale_loc=1.0, lengthscale_scale=0.5):
        super().__init__(train_x, train_y, likelihood)
        # self.mean_module = gpytorch.means.LinearMean(input_size=1)
        self.mean_module = gpytorch.means.ConstantMean(batch_shape=torch.Size((num_classes,)))
        lengthscale_prior = gpytorch.priors.NormalPrior(lengthscale_loc, lengthscale_scale)
        self.covar_module = gpytorch.kernels.ScaleKernel(
            gpytorch.kernels.RBFKernel(lengthscale_prior=lengthscale_prior)
        )

    def forward(self, x):
        mean_x = self.mean_module(x)
        covar_x = self.covar_module(x)
        return gpytorch.distributions.MultivariateNormal(mean_x, covar_x)

def get_dirichlet_gp_model(train_x, train_y, lengthscale_loc=1.0, lengthscale_scale=0.5):
    if train_y.dtype == torch.float:
        train_y = train_y.int() + 1
    likelihood = gpytorch.likelihoods.DirichletClassificationLikelihood(train_y, learn_additional_noise=True)
    model = DirichletGPModel(train_x, likelihood.transformed_targets, likelihood, likelihood.num_classes, lengthscale_loc=lengthscale_loc, lengthscale_scale=lengthscale_scale)
    return model, likelihood

class GPClassificationModel(gpytorch.models.ApproximateGP):
    def __init__(self, train_x, lengthscale_loc=1.0, lengthscale_scale=0.5):
        variational_distribution = gpytorch.variational.CholeskyVariationalDistribution(train_x.size(0))
        variational_strategy = gpytorch.variational.UnwhitenedVariationalStrategy(
            self, train_x, variational_distribution, learn_inducing_locations=False
        )
        super(GPClassificationModel, self).__init__(variational_strategy)
        self.mean_module = gpytorch.means.ConstantMean(constant_constraint=gpytorch.constraints.Interval(-1, 1))
        lengthscale_prior = gpytorch.priors.LogNormalPrior(loc=torch.log(torch.tensor(lengthscale_loc)), scale=lengthscale_scale)
        self.covar_module = gpytorch.kernels.ScaleKernel(
            gpytorch.kernels.RBFKernel(lengthscale_prior=lengthscale_prior)
        )

    def forward(self, x):
        mean_x = self.mean_module(x)
        covar_x = self.covar_module(x)
        latent_pred = gpytorch.distributions.MultivariateNormal(mean_x, covar_x)
        return latent_pred
    
    def predict(self, x):
        latent_pred = self(x)
        # Apply tanh to constrain the mean
        constrained_mean = torch.tanh(latent_pred.mean)
        
        # Adjust the covariance matrix using the derivative of tanh
        derivative_tanh = 1 - constrained_mean**2
        constrained_covar = derivative_tanh.unsqueeze(-1) * latent_pred.covariance_matrix * derivative_tanh.unsqueeze(-2)
        
        constrained_pred = gpytorch.distributions.MultivariateNormal(constrained_mean, constrained_covar)
        
        return constrained_pred

class OrdinalLikelihood(gpytorch.likelihoods.Likelihood):
    def __init__(self, num_classes, all_classifier_profiles):
        super().__init__()
        self.num_classes = num_classes
        self.predictor_confusion_probs = get_predictor_confusion_probs(all_classifier_profiles)
        if torch.cuda.is_available():
            for stance in self.predictor_confusion_probs:
                self.predictor_confusion_probs[stance]['predict_probs'] = self.predictor_confusion_probs[stance]['predict_probs'].to('cuda')
                self.predictor_confusion_probs[stance]['true_probs'] = self.predictor_confusion_probs[stance]['true_probs'].to('cuda')
        thres = 0.5
        limit = 1
        self.register_parameter('cutpoints', torch.nn.Parameter(torch.linspace(-thres, thres, self.num_classes-1)))
        self.register_prior('cutpoints_prior', gpytorch.priors.NormalPrior(torch.linspace(-thres, thres, self.num_classes-1), 0.2), 'cutpoints')
        self.register_constraint('cutpoints', gpytorch.constraints.Interval(
            torch.linspace(-limit, limit, self.num_classes)[:-1], 
            torch.linspace(-limit, limit, self.num_classes)[1:]
        ))

        self.classifier_ids = None
        self.stance = None

    def set_classifier_ids(self, classifier_ids):
        self.classifier_ids = classifier_ids

    def set_stance(self, stance):
        self.stance = stance

    def forward(self, function_samples: Tensor, *args: Any, data: Dict[str, Tensor] = {}, **kwargs: Any):
        assert self.classifier_ids is not None, "Classifier IDs not set"
        assert self.stance is not None, "Stance not set"

        if isinstance(function_samples, gpytorch.distributions.MultivariateNormal):
            function_samples = function_samples.sample()
        
        function_samples = torch.tanh(function_samples).unsqueeze(-1)
        cutpoints = self.cutpoints.unsqueeze(0).unsqueeze(0)
        
        cumulative_probs = torch.sigmoid(cutpoints - function_samples)
        probs = torch.cat([
            cumulative_probs[..., :1],
            cumulative_probs[..., 1:] - cumulative_probs[..., :-1],
            1 - cumulative_probs[..., -1:],
        ], dim=-1)
        
        # Apply confusion matrix
        predict_probs = torch.einsum('sxc,xco->sxo', probs, self.predictor_confusion_probs[self.stance]['predict_probs'][self.classifier_ids])
        
        return torch.distributions.Categorical(probs=predict_probs)

    def log_marginal(self, observations, function_dist, *args, **kwargs):
        function_samples = function_dist.rsample()
        return self.forward(function_samples).log_prob(observations).sum()


def get_ordinal_gp_model(train_x, train_y, all_classifier_profiles, lengthscale_loc=1.0, lengthscale_scale=0.5):
    likelihood = OrdinalLikelihood(3, all_classifier_profiles)
    model = GPClassificationModel(train_x, lengthscale_loc=lengthscale_loc, lengthscale_scale=lengthscale_scale)
    return model, likelihood

def get_gp_models(X_norm, y, classifier_ids, stance_targets, all_classifier_profiles, lengthscale_loc=1.0, lengthscale_scale=0.5, gp_type='dirichlet'):
    num_users = X_norm.shape[0]
    num_opinions = y.shape[2]
    models = []
    likelihoods = []
    model_map = []
    train_xs = []
    train_ys = []
    # TODO consider difference likelihood functions
    for i in tqdm.tqdm(range(num_users), "Loading data to GPs"):
        for j in range(num_opinions):
            if y[i,:,j].isnan().all():
                continue
            train_x = X_norm[i, ~torch.isnan(y[i,:,j])]
            train_y = y[i, ~torch.isnan(y[i,:,j]), j]
            train_classifier_ids = classifier_ids[i, ~torch.isnan(y[i,:,j])]

            if gp_type in ['dirichlet', 'ordinal']:
                train_y += 1 # convert from -1, 0, 1 to 0, 1, 2
            
            assert (~train_x.isnan().any()) and (~train_y.isnan().any())
            # TODO use a new likelihood considering out y values are classifications
            # https://docs.gpytorch.ai/en/stable/examples/01_Exact_GPs/GP_Regression_on_Classification_Labels.html
            if gp_type == 'dirichlet':
                model, likelihood = get_dirichlet_gp_model(train_x, train_y, lengthscale_loc=lengthscale_loc, lengthscale_scale=lengthscale_scale)
            elif gp_type == 'normal':
                model, likelihood = get_gp_model(train_x, train_y, lengthscale_loc=lengthscale_loc, lengthscale_scale=lengthscale_scale)
            elif gp_type == 'ordinal':
                model, likelihood = get_ordinal_gp_model(train_x, train_y, all_classifier_profiles, lengthscale_loc=lengthscale_loc, lengthscale_scale=lengthscale_scale)
                likelihood.set_classifier_ids(train_classifier_ids)
                likelihood.set_stance(stance_targets[j])
            models.append(model)
            likelihoods.append(likelihood)
            model_map.append((i, j))
            train_xs.append(train_x)
            train_ys.append(train_y)

    if gp_type in ['normal', 'dirichlet']:
        model_list = gpytorch.models.IndependentModelList(*models)
        likelihood_list = gpytorch.likelihoods.LikelihoodList(*likelihoods)
    elif gp_type == 'ordinal':
        model_list = models
        likelihood_list = likelihoods
    return model_list, likelihood_list, model_map, train_xs, train_ys

def train_gaussian_process(X_norm, y, classifier_ids, stance_targets, all_classifier_profiles, lengthscale_loc=1.0, lengthscale_scale=0.5, gp_type='dirichlet'):
    model_list, likelihood_list, model_map, train_xs, train_ys = get_gp_models(X_norm, y, classifier_ids, stance_targets, all_classifier_profiles, lengthscale_loc=lengthscale_loc, lengthscale_scale=lengthscale_scale, gp_type=gp_type)

    training_iter = 50
    losses = []
    if gp_type == 'normal':
        model_list.train()
        likelihood_list.train()
        optimizer = torch.optim.Adam(model_list.parameters(), lr=0.1)  # Includes GaussianLikelihood parameters
        mll = gpytorch.mlls.SumMarginalLogLikelihood(likelihood_list, model_list)
        for k in range(training_iter):
            # Zero gradients from previous iteration
            optimizer.zero_grad()
            # Output from model
            output = model_list(*model_list.train_inputs)
            # Calc loss and backprop gradients
            loss = -mll(output, model_list.train_targets)
            loss.backward()
            if k % 10 == 0:
                print('Iter %d/%d - Loss: %.3f' % (k + 1, training_iter, loss.item()))
            optimizer.step()
            losses.append(loss.item())
    elif gp_type == 'dirichlet':
        for model, likelihood in zip(model_list.models, likelihood_list.likelihoods):
            model.train()
            likelihood.train()
            optimizer = torch.optim.Adam(model.parameters(), lr=0.1)
            mll = gpytorch.mlls.ExactMarginalLogLikelihood(likelihood, model)

            for k in range(training_iter):
                optimizer.zero_grad()
                output = model(model.train_inputs[0][:,0])
                loss = -mll(output, likelihood.transformed_targets).sum()
                loss.backward()
                if k % 10 == 0:
                    print('Iter %d/%d - Loss: %.3f' % (k + 1, training_iter, loss.item()))
                optimizer.step()
                losses.append(loss.item())
    elif gp_type == 'ordinal':
        for model, likelihood, model_idxs, train_X, train_y in zip(model_list, likelihood_list, model_map, train_xs, train_ys):
            if torch.cuda.is_available():
                model = model.cuda()
                likelihood = likelihood.cuda()
                train_X = train_X.cuda()
                train_y = train_y.cuda()
            model.train()
            likelihood.train()
            optimizer = torch.optim.Adam([
                {'params': model.parameters()},  # Includes GaussianLikelihood parameters
                {'params': likelihood.parameters()},
            ], lr=0.1)
            mll = gpytorch.mlls.VariationalELBO(likelihood, model, train_y.numel())
            training_iter = 1000
            with gpytorch.settings.cholesky_max_tries(5):
                best_loss = torch.tensor(float('inf'))
                num_since_best = 0
                num_iters_before_stopping = training_iter // 10
                for k in range(training_iter):
                    optimizer.zero_grad()
                    output = model(train_X)
                    loss = -mll(output, train_y)
                    loss.backward()
                    if k % 50 == 0:
                        print('Iter %d/%d - Loss: %.3f' % (k + 1, training_iter, loss.item()))
                    optimizer.step()
                    losses.append(loss.item())
                    if loss.item() < best_loss:
                        best_loss = loss.item()
                        num_since_best = 0
                    else:
                        num_since_best += 1
                    if num_since_best > num_iters_before_stopping:
                        break

    return model_list, likelihood_list, model_map, losses

def nanstd(o,dim):
    return torch.sqrt(
                torch.nanmean(
                    torch.pow( torch.abs(o-torch.nanmean(o,dim=dim).unsqueeze(dim)),2),
                    dim=dim)
                )

def prep_gp_data(dataset):
    opinion_times, opinion_sequences, users, classifier_indices = dataset.get_data()
    estimator = StanceEstimation(dataset.all_classifier_profiles)
    estimator.set_stance(dataset.stance_columns[0])
    X = torch.tensor(opinion_times).float()
    # max_x = torch.max(torch.nan_to_num(X, 0))
    # min_x = torch.min(torch.nan_to_num(X, torch.inf))
    # X_norm = (X - min_x) / (max_x - min_x)
    x_mean = torch.nanmean(X, dim=1)
    x_std = nanstd(X, dim=1)
    X_norm = (X - x_mean.unsqueeze(-1)) / x_std.unsqueeze(-1)
    y = torch.tensor(opinion_sequences).float()
    return X_norm, X, y, classifier_indices

def get_mean_and_confidence_region(model, test_x):
    with gpytorch.settings.cholesky_max_tries(5):
        model_pred = model(test_x)
    if model_pred.loc.is_cuda:
        mean = model_pred.loc.cpu().numpy()
        lower = model_pred.confidence_region()[0].cpu().numpy()
        upper = model_pred.confidence_region()[1].cpu().numpy()
    else:
        mean = model_pred.loc.numpy()
        lower = model_pred.confidence_region()[0].numpy()
        upper = model_pred.confidence_region()[1].numpy()
    return mean, lower, upper

def get_gp_means(dataset, model_list, likelihood_list, model_map, X_norm, X, y):
    num_users = X_norm.shape[0]
    num_opinions = len(dataset.stance_columns)
    num_timesteps = 100
    # TODO fix for actual timestamps
    timestamps = np.full((num_users, num_timesteps), np.nan)
    means = np.full((num_users, num_timesteps, num_opinions), np.nan)
    confidence_region = np.full((num_users, num_timesteps, num_opinions, 2), np.nan)
    for model_idx, (i, j) in enumerate(model_map):
        if hasattr(model_list, 'models'):
            model = model_list.models[model_idx]
            likelihood = likelihood_list.likelihoods[model_idx]
        else:
            model = model_list[model_idx]
            likelihood = likelihood_list[model_idx]

        # Get into evaluation (predictive posterior) mode
        model.eval()
        likelihood.eval()

        train_x_norm = X_norm[i, ~torch.isnan(y[i,:,j])]
        x_norm_start = max(torch.min(train_x_norm), 0.)
        x_norm_end = min(torch.max(train_x_norm), 1.)
        # n_test = int((x_end - x_start) * num_timesteps)
        test_x = torch.linspace(x_norm_start, x_norm_end, num_timesteps)  # test inputs

        # Test points are regularly spaced along [0,1]
        # Make predictions by feeding model through likelihood
        with torch.no_grad(), gpytorch.settings.fast_pred_var():
            batch_size = 10
            batches = [test_x[i:i+batch_size] for i in range(0, len(test_x), batch_size)]
            mean, lower, upper = get_mean_and_confidence_region(model, batches[0])
            for batch in batches[1:]:
                batch_mean, batch_lower, batch_upper = get_mean_and_confidence_region(model, batch)
                mean = np.concatenate((mean, batch_mean), axis=0)
                lower = np.concatenate((lower, batch_lower), axis=0)
                upper = np.concatenate((upper, batch_upper), axis=0)

        train_x = X[i, ~torch.isnan(y[i,:,j])]
        x_start = torch.min(train_x)
        x_end = torch.max(train_x)

        timestamps[i, :] = np.linspace(x_start, x_end, num_timesteps)
        means[i, :, j] = mean
        confidence_region[i, :, j, 0] = lower
        confidence_region[i, :, j, 1] = upper

    return timestamps, means, confidence_region

<<<<<<< HEAD
def get_splines(X_norm, y, alpha=1e-3, n_knots=4, degree=3):
    num_users = X_norm.shape[0]
    num_opinions = y.shape[2]
    models = []
    model_map = []
    for i in tqdm.tqdm(range(num_users), "Fitting splines"):
        for j in range(num_opinions):
            if y[i,:,j].isnan().all():
                continue
            train_x = X_norm[i, ~torch.isnan(y[i,:,j])]
            train_y = y[i, ~torch.isnan(y[i,:,j]), j]

            assert (~train_x.isnan().any()) and (~train_y.isnan().any())
            # B-spline with 4 + 3 - 1 = 6 basis functions
            model = make_pipeline(SplineTransformer(n_knots=n_knots, degree=degree), Ridge(alpha=alpha))
            model.fit(train_x.reshape(-1, 1), train_y.reshape(-1, 1))
=======
def fit_spline_with_ci(X, y, n_knots=4, degree=3, alpha=1e-3, n_bootstraps=1000, ci=95):
    X = X.reshape(-1, 1)
    y = y.reshape(-1, 1)
    n_samples = X.shape[0]
    
    # Fit the original model
    model = make_pipeline(SplineTransformer(n_knots=n_knots, degree=degree), Ridge(alpha=alpha))
    model.fit(X, y)
    
    # Prepare bootstrap samples
    bootstrap_indices = np.random.randint(0, n_samples, size=(n_bootstraps, n_samples))
    X_bootstrap = X[bootstrap_indices]
    y_bootstrap = y[bootstrap_indices]
    
    # Fit bootstrap models
    spline_transformer = SplineTransformer(n_knots=n_knots, degree=degree)
    X_spline = spline_transformer.fit_transform(X)
    X_bootstrap_spline = spline_transformer.transform(X_bootstrap.reshape(-1, 1)).reshape(n_bootstraps, n_samples, -1)
    
    # Solve for coefficients
    coef_bootstrap = np.linalg.solve(
        X_bootstrap_spline.transpose(0, 2, 1) @ X_bootstrap_spline + alpha * np.eye(X_spline.shape[1]),
        X_bootstrap_spline.transpose(0, 2, 1) @ y_bootstrap
    )
    
    # Generate predictions
    y_pred_bootstrap = X_spline @ coef_bootstrap.transpose(1, 0)
    
    # Calculate confidence intervals
    lower_percentile = (100 - ci) / 2
    upper_percentile = 100 - lower_percentile
    y_pred_lower = np.percentile(y_pred_bootstrap, lower_percentile, axis=1)
    y_pred_upper = np.percentile(y_pred_bootstrap, upper_percentile, axis=1)
    
    return model, y_pred_lower, y_pred_upper

def get_splines(X_norm, y, n_knots=4, degree=3, alpha=1e-3, n_bootstraps=1000, ci=95):
    num_users = X_norm.shape[0]
    num_opinions = y.shape[2]
    models = []
    confidence_intervals = []
    model_map = []

    for i in tqdm.tqdm(range(num_users), "Fitting splines with confidence intervals"):
        for j in range(num_opinions):
            if y[i,:,j].isnan().all():
                continue
            
            train_x = X_norm[i, ~torch.isnan(y[i,:,j])].numpy()
            train_y = y[i, ~torch.isnan(y[i,:,j]), j].numpy()
            
            assert (~np.isnan(train_x).any()) and (~np.isnan(train_y).any())
            
            X_sorted = np.sort(train_x)
            model, lower_ci, upper_ci = fit_spline_with_ci(
                X_sorted, train_y, 
                n_knots=n_knots, 
                degree=degree, 
                alpha=alpha, 
                n_bootstraps=n_bootstraps, 
                ci=ci
            )
            
>>>>>>> f2672b1b
            models.append(model)
            confidence_intervals.append((lower_ci, upper_ci))
            model_map.append((i, j))
    
    return models, confidence_intervals, model_map

def get_spline_means(dataset, model_list, model_map, X_norm, X, y):
    num_users = X_norm.shape[0]
    num_opinions = len(dataset.stance_columns)
    num_timesteps = 100
    # TODO fix for actual timestamps
    timestamps = np.full((num_users, num_timesteps), np.nan)
    means = np.full((num_users, num_timesteps, num_opinions), np.nan)
    for model_idx, (i, j) in enumerate(model_map):
        model = model_list[model_idx]

        train_x_norm = X_norm[i, ~torch.isnan(y[i,:,j])]
        x_norm_start = max(torch.min(train_x_norm), 0.)
        x_norm_end = min(torch.max(train_x_norm), 1.)
        # n_test = int((x_end - x_start) * num_timesteps)
        test_x = torch.linspace(x_norm_start, x_norm_end, num_timesteps)  # test inputs

        # Test points are regularly spaced along [0,1]
        # Make predictions by feeding model through likelihood
        mean = model.predict(test_x.reshape(-1, 1)).reshape(-1)

        train_x = X[i, ~torch.isnan(y[i,:,j])]
        x_start = torch.min(train_x)
        x_end = torch.max(train_x)

        timestamps[i, :] = np.linspace(x_start, x_end, num_timesteps)
        means[i, :, j] = mean

    return timestamps, means

def get_inferred_gaussian_process(dataset):
    X_norm, y = prep_gp_data(dataset)
    model_list, likelihood_list, losses = train_gaussian_process(X_norm, y)
    timestamps, means = get_gp_means(dataset, model_list, likelihood_list, X_norm)
    
    return timestamps, means

def plot_gp_fit():
    num_users = len(users)
    num_opinions = len(dataset.stance_columns)
    num_timesteps = 500
    timestamps = np.linspace(0, dataset.max_time_step, num_timesteps)
    means = np.full((num_users, num_timesteps, num_opinions), np.nan)
    for i in range(num_users):
        for j in range(num_opinions):
            model = model_list.models[i*num_opinions+j]
            likelihood = likelihood_list.likelihoods[i*num_opinions+j]

            # Get into evaluation (predictive posterior) mode
            model.eval()
            likelihood.eval()

            train_x = X_norm[i, ~torch.isnan(y[i,:,j])]
            train_y = y[i, ~torch.isnan(y[i,:,j]), j]
            x_start = max(torch.min(train_x) - 0.1 * (torch.max(train_x) - torch.min(train_x)), 0.)
            x_end = min(torch.max(train_x) + 0.1 * (torch.max(train_x) - torch.min(train_x)), 1.)
            n_test = int((x_end - x_start) * num_timesteps)
            test_x = torch.linspace(x_start, x_end, n_test)  # test inputs

            # Test points are regularly spaced along [0,1]
            # Make predictions by feeding model through likelihood
            with torch.no_grad(), gpytorch.settings.fast_pred_var():
                observed_pred = likelihood(model(test_x))
                mean = observed_pred.mean.numpy()

            with torch.no_grad():
                # Initialize plot
                f, ax = plt.subplots(1, 1, figsize=(4, 3))

                # Get upper and lower confidence bounds
                lower, upper = observed_pred.confidence_region()
                # Plot training data as black stars
                ax.plot(train_x.numpy(), train_y.numpy(), 'k*')
                # Plot predictive means as blue line
                
                ax.plot(test_x.numpy(), mean, 'b')
                # Shade between the lower and upper confidence bounds
                ax.fill_between(test_x.numpy(), lower.numpy(), upper.numpy(), alpha=0.5)
                ax.set_ylim([-3, 3])
                ax.legend(['Observed Data', 'Mean', 'Confidence'])
                f.savefig(f'./figs/flows/user_{i}_op_{j}_pred.png')
<|MERGE_RESOLUTION|>--- conflicted
+++ resolved
@@ -766,24 +766,6 @@
 
     return timestamps, means, confidence_region
 
-<<<<<<< HEAD
-def get_splines(X_norm, y, alpha=1e-3, n_knots=4, degree=3):
-    num_users = X_norm.shape[0]
-    num_opinions = y.shape[2]
-    models = []
-    model_map = []
-    for i in tqdm.tqdm(range(num_users), "Fitting splines"):
-        for j in range(num_opinions):
-            if y[i,:,j].isnan().all():
-                continue
-            train_x = X_norm[i, ~torch.isnan(y[i,:,j])]
-            train_y = y[i, ~torch.isnan(y[i,:,j]), j]
-
-            assert (~train_x.isnan().any()) and (~train_y.isnan().any())
-            # B-spline with 4 + 3 - 1 = 6 basis functions
-            model = make_pipeline(SplineTransformer(n_knots=n_knots, degree=degree), Ridge(alpha=alpha))
-            model.fit(train_x.reshape(-1, 1), train_y.reshape(-1, 1))
-=======
 def fit_spline_with_ci(X, y, n_knots=4, degree=3, alpha=1e-3, n_bootstraps=1000, ci=95):
     X = X.reshape(-1, 1)
     y = y.reshape(-1, 1)
@@ -847,7 +829,6 @@
                 ci=ci
             )
             
->>>>>>> f2672b1b
             models.append(model)
             confidence_intervals.append((lower_ci, upper_ci))
             model_map.append((i, j))
