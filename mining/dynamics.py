--- conflicted
+++ resolved
@@ -2,17 +2,6 @@
 import matplotlib.pyplot as plt
 import numpy as np
 
-<<<<<<< HEAD
-def flow_pairplot(timestamps, means, separate=False):
-    num_users, num_timesteps, num_opinions = means.shape
-    if separate:
-        figs, axes = np.zeros((num_opinions, num_opinions), dtype=object), np.zeros((num_opinions, num_opinions), dtype=object)
-        for i in range(num_opinions):
-            for j in range(num_opinions):
-                figs[i, j], axes[i, j] = plt.subplots(figsize=(6, 6))
-    else:
-        figs, axes = plt.subplots(nrows=num_opinions, ncols=num_opinions, figsize=(12, 12))
-=======
 def flow_pairplot(timestamps, means, opinion_names, do_pairplot=True):
     num_users, num_timesteps, num_opinions = means.shape
     min_timestamp = np.min(num_timesteps)
@@ -28,7 +17,6 @@
                 figs[i, j], axes[i, j] = plt.subplots(figsize=(4, 4))
                 figs[i, j].tight_layout()
     
->>>>>>> c3be7949
     for i in range(num_opinions):
         for j in range(num_opinions):
             if do_pairplot:
@@ -37,7 +25,7 @@
                 fig = figs[i, j]
 
             ax = axes[i, j]
-            if separate:
+            if do_pairplot:
                 fig = figs[i, j]
             else:
                 fig = figs
@@ -99,29 +87,20 @@
                 ax.set_xlim(-1, 1)
                 ax.set_ylim(-1, 1)
 
-<<<<<<< HEAD
-            if separate:
+            if do_pairplot:
                 if i == j:
                     ax.set_ylabel('User')
                     ax.set_xlabel('Time')
-                    ax.set_title(f'Opinion {i+1}')
+                    ax.set_title(opinion_names[i])
 
                 else:
-                    ax.set_ylabel(f'Opinion {j+1}')
-                    ax.set_xlabel(f'Opinion {i+1}')
+                    ax.set_ylabel(opinion_names[j])
+                    ax.set_xlabel(opinion_names[i])
             else:
                 if j == 0:
-                    ax.set_ylabel(f'Opinion {i+1}')
+                    ax.set_ylabel(opinion_names[i])
 
                 if i == num_opinions - 1:
-                    ax.set_xlabel(f'Opinion {i+1}')
+                    ax.set_xlabel(opinion_names[j])
 
-=======
-            if j == 0:
-                ax.set_ylabel(opinion_names[i])
-
-            if i == num_opinions - 1:
-                ax.set_xlabel(opinion_names[j])
-
->>>>>>> c3be7949
     return figs, axes